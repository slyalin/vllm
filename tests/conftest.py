import contextlib
import gc
import os
from typing import Any, Dict, List, Optional, Tuple

import pytest
import torch
from PIL import Image
from transformers import (AutoModelForCausalLM, AutoProcessor, AutoTokenizer,
                          LlavaConfig, LlavaForConditionalGeneration)

from vllm import LLM, SamplingParams
from vllm.config import TokenizerPoolConfig, VisionLanguageConfig
from vllm.distributed import destroy_model_parallel
from vllm.logger import init_logger
from vllm.sequence import MultiModalData

logger = init_logger(__name__)

_TEST_DIR = os.path.dirname(__file__)
_TEST_PROMPTS = [os.path.join(_TEST_DIR, "prompts", "example.txt")]
_LONG_PROMPTS = [os.path.join(_TEST_DIR, "prompts", "summary.txt")]

# Multi modal related
_PIXEL_VALUES_FILES = [
    os.path.join(_TEST_DIR, "images", filename) for filename in
    ["stop_sign_pixel_values.pt", "cherry_blossom_pixel_values.pt"]
]
_IMAGE_FEATURES_FILES = [
    os.path.join(_TEST_DIR, "images", filename) for filename in
    ["stop_sign_image_features.pt", "cherry_blossom_image_features.pt"]
]
_IMAGE_FILES = [
    os.path.join(_TEST_DIR, "images", filename)
    for filename in ["stop_sign.jpg", "cherry_blossom.jpg"]
]
_IMAGE_PROMPTS = [
    "<image>\nUSER: What's the content of the image?\nASSISTANT:",
    "<image>\nUSER: What is the season?\nASSISTANT:"
]
assert len(_PIXEL_VALUES_FILES) == len(_IMAGE_FEATURES_FILES) == len(
    _IMAGE_FILES) == len(_IMAGE_PROMPTS)


def _read_prompts(filename: str) -> List[str]:
    with open(filename, "r") as f:
        prompts = f.readlines()
        return prompts


def cleanup():
    destroy_model_parallel()
    with contextlib.suppress(AssertionError):
        torch.distributed.destroy_process_group()
    gc.collect()
    torch.cuda.empty_cache()


@pytest.fixture()
def should_do_global_cleanup_after_test(request) -> bool:
    """Allow subdirectories to skip global cleanup by overriding this fixture.
    This can provide a ~10x speedup for non-GPU unit tests since they don't need
    to initialize torch.
    """

    if request.node.get_closest_marker("skip_global_cleanup"):
        return False

    return True


@pytest.fixture(autouse=True)
def cleanup_fixture(should_do_global_cleanup_after_test: bool):
    yield
    if should_do_global_cleanup_after_test:
        cleanup()


@pytest.fixture(scope="session")
def hf_image_prompts() -> List[str]:
    return _IMAGE_PROMPTS


@pytest.fixture(scope="session")
def hf_images() -> List[Image.Image]:
    return [Image.open(filename) for filename in _IMAGE_FILES]


@pytest.fixture()
def vllm_images(request) -> "torch.Tensor":
    vision_language_config = request.getfixturevalue("model_and_config")[1]
    all_images = []
    if vision_language_config.image_input_type == (
            VisionLanguageConfig.ImageInputType.IMAGE_FEATURES):
        filenames = _IMAGE_FEATURES_FILES
    else:
        filenames = _PIXEL_VALUES_FILES
    for filename in filenames:
        all_images.append(torch.load(filename))
    return torch.concat(all_images, dim=0)


@pytest.fixture()
def vllm_image_prompts(request) -> List[str]:
    vision_language_config = request.getfixturevalue("model_and_config")[1]
    return [
        "<image>" * (vision_language_config.image_feature_size - 1) + p
        for p in _IMAGE_PROMPTS
    ]


@pytest.fixture
def example_prompts() -> List[str]:
    prompts = []
    for filename in _TEST_PROMPTS:
        prompts += _read_prompts(filename)
    return prompts


@pytest.fixture
def example_long_prompts() -> List[str]:
    prompts = []
    for filename in _LONG_PROMPTS:
        prompts += _read_prompts(filename)
    return prompts


_STR_DTYPE_TO_TORCH_DTYPE = {
    "half": torch.half,
    "bfloat16": torch.bfloat16,
    "float": torch.float,
}

AutoModelForCausalLM.register(LlavaConfig, LlavaForConditionalGeneration)

_EMBEDDING_MODELS = [
    "intfloat/e5-mistral-7b-instruct",
]


class HfRunner:

    def __init__(
        self,
        model_name: str,
        dtype: str = "half",
    ) -> None:
        assert dtype in _STR_DTYPE_TO_TORCH_DTYPE
        torch_dtype = _STR_DTYPE_TO_TORCH_DTYPE[dtype]

        self.model_name = model_name
<<<<<<< HEAD
        if model_name in _VISION_LANGUAGE_MODELS:
            self.model = _VISION_LANGUAGE_MODELS[model_name].from_pretrained(
                model_name,
                torch_dtype=torch_dtype,
                trust_remote_code=True,
            )
            self.processor = AutoProcessor.from_pretrained(
                model_name,
                torch_dtype=torch_dtype,
            )
        elif model_name in _EMBEDDING_MODELS:
=======

        if model_name in _EMBEDDING_MODELS:
>>>>>>> 6287537a
            # Lazy init required for AMD CI
            from sentence_transformers import SentenceTransformer
            self.model = SentenceTransformer(
                model_name,
                device="cpu",
            ).to(dtype=torch_dtype)
        else:
            self.model = AutoModelForCausalLM.from_pretrained(
                model_name,
                torch_dtype=torch_dtype,
                trust_remote_code=True,
<<<<<<< HEAD
            )
            self.processor = None
        if tokenizer_name is None:
            tokenizer_name = model_name
        self.tokenizer = get_tokenizer(tokenizer_name, trust_remote_code=True)
=======
            ).cuda()

        self.tokenizer = AutoTokenizer.from_pretrained(
            model_name,
            torch_dtype=torch_dtype,
            trust_remote_code=True,
        )

        try:
            self.processor = AutoProcessor.from_pretrained(
                model_name,
                torch_dtype=torch_dtype,
                trust_remote_code=True,
            )
        except Exception:
            logger.warning(
                "Unable to auto-load processor from HuggingFace for "
                "model %s. Using tokenizer instead.", model_name)
            self.processor = self.tokenizer
>>>>>>> 6287537a

    def generate(
        self,
        prompts: List[str],
        images: Optional[List[Image.Image]] = None,
        **kwargs,
    ) -> List[Tuple[List[int], str]]:
        outputs: List[Tuple[List[int], str]] = []
        if images:
            assert len(prompts) == len(images)
        for i, prompt in enumerate(prompts):
<<<<<<< HEAD
            if self.model_name not in _VISION_LANGUAGE_MODELS:
                input_ids = self.tokenizer(prompt,
                                           return_tensors="pt").input_ids
                inputs = {"input_ids": input_ids}
            else:
                image = images[i] if images else None
                inputs = self.processor(text=prompt,
                                        images=image,
                                        return_tensors="pt")
                inputs = {
                    key: value if value is not None else None
                    for key, value in inputs.items()
                }
=======
            processor_kwargs: Dict[str, Any] = {
                "text": prompt,
                "return_tensors": "pt",
            }
            if images is not None and images[i] is not None:
                processor_kwargs["images"] = images[i]

            inputs = self.processor(**processor_kwargs)
            inputs = {
                key: value.cuda() if value is not None else None
                for key, value in inputs.items()
            }

>>>>>>> 6287537a
            output_ids = self.model.generate(
                **inputs,
                use_cache=True,
                **kwargs,
            )
            output_str = self.tokenizer.batch_decode(
                output_ids,
                skip_special_tokens=True,
                clean_up_tokenization_spaces=False,
            )
            output_ids = output_ids.cpu().tolist()
            outputs.append((output_ids, output_str))
        return outputs

    def generate_greedy(
        self,
        prompts: List[str],
        max_tokens: int,
        images: Optional["torch.Tensor"] = None,
    ) -> List[Tuple[List[int], str]]:
        outputs = self.generate(prompts,
                                do_sample=False,
                                max_new_tokens=max_tokens,
                                images=images)
        for i in range(len(outputs)):
            output_ids, output_str = outputs[i]
            outputs[i] = (output_ids[0], output_str[0])
        return outputs

    def generate_beam_search(
        self,
        prompts: List[str],
        beam_width: int,
        max_tokens: int,
    ) -> List[Tuple[List[int], str]]:
        outputs = self.generate(prompts,
                                do_sample=False,
                                max_new_tokens=max_tokens,
                                num_beams=beam_width,
                                num_return_sequences=beam_width)
        for i in range(len(outputs)):
            output_ids, output_str = outputs[i]
            for j in range(len(output_ids)):
                output_ids[j] = [
                    x for x in output_ids[j]
                    if x != self.tokenizer.pad_token_id
                ]
            outputs[i] = (output_ids, output_str)
        return outputs

    def generate_greedy_logprobs(
        self,
        prompts: List[str],
        max_tokens: int,
    ) -> List[List[torch.Tensor]]:
        all_logprobs = []
        for prompt in prompts:
            input_ids = self.tokenizer(prompt, return_tensors="pt").input_ids
            output = self.model.generate(
                input_ids,
                use_cache=True,
                do_sample=False,
                max_new_tokens=max_tokens,
                output_hidden_states=True,
                return_dict_in_generate=True,
            )
            seq_logprobs = []
            for hidden_states in output.hidden_states:
                last_hidden_states = hidden_states[-1][0]
                logits = torch.matmul(
                    last_hidden_states,
                    self.model.get_output_embeddings().weight.t(),
                )
                if self.model.get_output_embeddings().bias is not None:
                    logits += self.model.get_output_embeddings(
                    ).bias.unsqueeze(0)
                logprobs = torch.nn.functional.log_softmax(logits,
                                                           dim=-1,
                                                           dtype=torch.float32)
                seq_logprobs.append(logprobs)
            all_logprobs.append(seq_logprobs)
        return all_logprobs

    def generate_greedy_logprobs_limit(
        self,
        prompts: List[str],
        max_tokens: int,
        num_logprobs: int,
    ) -> List[Tuple[List[int], str]]:
        all_logprobs = []
        all_output_ids = []
        all_output_strs = []

        for prompt in prompts:
            input_ids = self.tokenizer(prompt, return_tensors="pt").input_ids
            output = self.model.generate(
                input_ids,
                use_cache=True,
                do_sample=False,
                max_new_tokens=max_tokens,
                output_hidden_states=True,
                return_dict_in_generate=True,
            )

            seq_logprobs = []
            for _, hidden_states in enumerate(output.hidden_states):
                last_hidden_states = hidden_states[-1][0]
                logits = torch.matmul(
                    last_hidden_states,
                    self.model.get_output_embeddings().weight.t(),
                )
                if getattr(self.model.get_output_embeddings(), "bias",
                           None) is not None:
                    logits += self.model.get_output_embeddings(
                    ).bias.unsqueeze(0)
                logprobs = torch.nn.functional.log_softmax(logits,
                                                           dim=-1,
                                                           dtype=torch.float32)
                seq_logprobs.append(logprobs)

            # convert to dict
            seq_logprobs_lst = []
            for tok_idx, tok_logprobs in enumerate(seq_logprobs):
                # drop prompt logprobs
                if tok_idx == 0:
                    tok_logprobs = tok_logprobs[-1, :].reshape(1, -1)
                topk = tok_logprobs.topk(num_logprobs)

                tok_logprobs_dct = {}
                for token_id, logprob in zip(topk.indices[0], topk.values[0]):
                    tok_logprobs_dct[token_id.item()] = logprob.item()

                seq_logprobs_lst.append(tok_logprobs_dct)

            all_logprobs.append(seq_logprobs_lst)
            seq_ids = output.sequences[0]
            output_len = seq_ids.shape[0] - input_ids.shape[1]
            output_ids = seq_ids[-output_len:]
            all_output_ids.append(output_ids.tolist())
            all_output_strs.append(self.tokenizer.decode(output_ids))

        outputs = zip(all_output_ids, all_output_strs, all_logprobs)
        return [(output_ids, output_str, output_logprobs)
                for output_ids, output_str, output_logprobs in outputs]

    def encode(self, prompts: List[str]) -> List[List[torch.Tensor]]:
        return self.model.encode(prompts)

    def __del__(self):
        del self.model
        cleanup()


@pytest.fixture
def hf_runner():
    return HfRunner


class VllmRunner:

    def __init__(
        self,
        model_name: str,
        tokenizer_name: Optional[str] = None,
        # Use smaller max model length, otherwise bigger model cannot run due
        # to kv cache size limit.
        max_model_len=1024,
        dtype: str = "half",
        disable_log_stats: bool = True,
        tensor_parallel_size: int = 1,
        block_size: int = 16,
        enable_chunked_prefill: bool = False,
        swap_space=4,
        **kwargs,
    ) -> None:
        self.model = LLM(
            model=model_name,
            tokenizer=tokenizer_name,
            trust_remote_code=True,
            dtype=dtype,
            swap_space=swap_space,
            disable_log_stats=disable_log_stats,
            tensor_parallel_size=tensor_parallel_size,
            max_model_len=max_model_len,
            block_size=block_size,
            enable_chunked_prefill=enable_chunked_prefill,
            **kwargs,
        )

    def generate(
        self,
        prompts: List[str],
        sampling_params: SamplingParams,
        images: Optional["torch.Tensor"] = None,
    ) -> List[Tuple[List[int], str]]:
        if images is not None:
            assert len(prompts) == images.shape[0]
        req_outputs = self.model.generate(
            prompts,
            sampling_params=sampling_params,
            multi_modal_data=MultiModalData(type=MultiModalData.Type.IMAGE,
                                            data=images)
            if images is not None else None)
        outputs = []
        for req_output in req_outputs:
            prompt_str = req_output.prompt
            prompt_ids = req_output.prompt_token_ids
            req_sample_output_ids = []
            req_sample_output_strs = []
            for sample in req_output.outputs:
                output_str = sample.text
                output_ids = sample.token_ids
                req_sample_output_ids.append(prompt_ids + output_ids)
                req_sample_output_strs.append(prompt_str + output_str)
            outputs.append((req_sample_output_ids, req_sample_output_strs))
        return outputs

    def generate_w_logprobs(
        self,
        prompts: List[str],
        sampling_params: SamplingParams,
    ) -> List[Tuple[List[int], str]]:
        assert sampling_params.logprobs is not None

        req_outputs = self.model.generate(prompts,
                                          sampling_params=sampling_params)
        outputs = []
        for req_output in req_outputs:
            for sample in req_output.outputs:
                output_str = sample.text
                output_ids = sample.token_ids
                output_logprobs = sample.logprobs
            outputs.append((output_ids, output_str, output_logprobs))
        return outputs

    def generate_greedy(
        self,
        prompts: List[str],
        max_tokens: int,
        images: Optional[torch.Tensor] = None,
    ) -> List[Tuple[List[int], str]]:
        greedy_params = SamplingParams(temperature=0.0, max_tokens=max_tokens)
        outputs = self.generate(prompts, greedy_params, images=images)
        return [(output_ids[0], output_str[0])
                for output_ids, output_str in outputs]

    def generate_greedy_logprobs(
        self,
        prompts: List[str],
        max_tokens: int,
        num_logprobs: int,
    ) -> List[Tuple[List[int], str]]:
        greedy_logprobs_params = SamplingParams(temperature=0.0,
                                                max_tokens=max_tokens,
                                                logprobs=num_logprobs)
        outputs = self.generate_w_logprobs(prompts, greedy_logprobs_params)

        return [(output_ids, output_str, output_logprobs)
                for output_ids, output_str, output_logprobs in outputs]

    def generate_beam_search(
        self,
        prompts: List[str],
        beam_width: int,
        max_tokens: int,
    ) -> List[Tuple[List[int], str]]:
        beam_search_params = SamplingParams(n=beam_width,
                                            use_beam_search=True,
                                            temperature=0.0,
                                            max_tokens=max_tokens)
        outputs = self.generate(prompts, beam_search_params)
        return outputs

    def encode(self, prompts: List[str]) -> List[List[float]]:
        req_outputs = self.model.encode(prompts)
        outputs = []
        for req_output in req_outputs:
            embedding = req_output.outputs.embedding
            outputs.append(embedding)
        return outputs

    def __del__(self):
        del self.model
        cleanup()


@pytest.fixture(scope="session")
def vllm_runner():
    return VllmRunner


def get_tokenizer_pool_config(tokenizer_group_type):
    if tokenizer_group_type is None:
        return None
    if tokenizer_group_type == "ray":
        return TokenizerPoolConfig(pool_size=1,
                                   pool_type="ray",
                                   extra_config={})
    raise ValueError(f"Unknown tokenizer_group_type: {tokenizer_group_type}")


@pytest.fixture()
def temporary_enable_log_propagate():
    import logging
    logger = logging.getLogger("vllm")
    logger.propagate = True
    yield
    logger.propagate = False


@pytest.fixture()
def caplog_vllm(temporary_enable_log_propagate, caplog):
    # To capture vllm log, we should enable propagate=True temporarily
    # because caplog depends on logs propagated to the root logger.
    yield caplog<|MERGE_RESOLUTION|>--- conflicted
+++ resolved
@@ -149,22 +149,8 @@
         torch_dtype = _STR_DTYPE_TO_TORCH_DTYPE[dtype]
 
         self.model_name = model_name
-<<<<<<< HEAD
-        if model_name in _VISION_LANGUAGE_MODELS:
-            self.model = _VISION_LANGUAGE_MODELS[model_name].from_pretrained(
-                model_name,
-                torch_dtype=torch_dtype,
-                trust_remote_code=True,
-            )
-            self.processor = AutoProcessor.from_pretrained(
-                model_name,
-                torch_dtype=torch_dtype,
-            )
-        elif model_name in _EMBEDDING_MODELS:
-=======
 
         if model_name in _EMBEDDING_MODELS:
->>>>>>> 6287537a
             # Lazy init required for AMD CI
             from sentence_transformers import SentenceTransformer
             self.model = SentenceTransformer(
@@ -176,14 +162,7 @@
                 model_name,
                 torch_dtype=torch_dtype,
                 trust_remote_code=True,
-<<<<<<< HEAD
             )
-            self.processor = None
-        if tokenizer_name is None:
-            tokenizer_name = model_name
-        self.tokenizer = get_tokenizer(tokenizer_name, trust_remote_code=True)
-=======
-            ).cuda()
 
         self.tokenizer = AutoTokenizer.from_pretrained(
             model_name,
@@ -202,7 +181,6 @@
                 "Unable to auto-load processor from HuggingFace for "
                 "model %s. Using tokenizer instead.", model_name)
             self.processor = self.tokenizer
->>>>>>> 6287537a
 
     def generate(
         self,
@@ -214,21 +192,6 @@
         if images:
             assert len(prompts) == len(images)
         for i, prompt in enumerate(prompts):
-<<<<<<< HEAD
-            if self.model_name not in _VISION_LANGUAGE_MODELS:
-                input_ids = self.tokenizer(prompt,
-                                           return_tensors="pt").input_ids
-                inputs = {"input_ids": input_ids}
-            else:
-                image = images[i] if images else None
-                inputs = self.processor(text=prompt,
-                                        images=image,
-                                        return_tensors="pt")
-                inputs = {
-                    key: value if value is not None else None
-                    for key, value in inputs.items()
-                }
-=======
             processor_kwargs: Dict[str, Any] = {
                 "text": prompt,
                 "return_tensors": "pt",
@@ -238,11 +201,10 @@
 
             inputs = self.processor(**processor_kwargs)
             inputs = {
-                key: value.cuda() if value is not None else None
+                key: value if value is not None else None
                 for key, value in inputs.items()
             }
 
->>>>>>> 6287537a
             output_ids = self.model.generate(
                 **inputs,
                 use_cache=True,
