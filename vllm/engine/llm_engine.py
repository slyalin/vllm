--- conflicted
+++ resolved
@@ -284,14 +284,10 @@
         elif engine_config.device_config.device_type == "cpu":
             from vllm.executor.cpu_executor import CPUExecutor
             executor_class = CPUExecutor
-<<<<<<< HEAD
         elif engine_config.device_config.device_type == "openvino":
             from vllm.executor.openvino_executor import OpenVINOExecutor
             executor_class = OpenVINOExecutor
-        elif engine_config.parallel_config.worker_use_ray:
-=======
         elif distributed_executor_backend == "ray":
->>>>>>> 6287537a
             initialize_ray_cluster(engine_config.parallel_config)
             from vllm.executor.ray_gpu_executor import RayGPUExecutor
             executor_class = RayGPUExecutor
